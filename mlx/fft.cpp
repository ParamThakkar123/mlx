--- conflicted
+++ resolved
@@ -1,9 +1,6 @@
 // Copyright © 2023 Apple Inc.
-<<<<<<< HEAD
 
 #include <cmath>
-=======
->>>>>>> e8ac6bd2
 #include <numeric>
 #include <set>
 #include <sstream>
